
<p align="center">
  This is the official implementation of the paper
</p>

<div id="user-content-toc" display="inline">
  <ul align="center" style="list-style: none;">
    <summary>
      <h1>Score Distillation via Reparametrized DDIM</h1>
    </summary>
  </ul>

<p align="center">
  <a href="https://arxiv.org/abs/2405.15891">
    <img src="https://img.shields.io/badge/arXiv-2405.15891-b31b1b.svg?logo=arXiv">
  </a>
  <a href="https://lukoianov.com/sdi">
    <img src="https://img.shields.io/badge/SDI-Project%20Page-b78601.svg">
  </a>
</p>

<p align="center">
  <img alt="sample generation" src="docs/Pumpkin_head_zombie_skinny_highly_detailed_photorealistic.gif" width="50%">
<!-- <img alt="sample generation" src="https://lukoianov.com/static/media/A_DSLR_photo_of_a_freshly_baked_round_loaf_of_sourdough_bread.8bfaaad1.gif" width="70%">
<br/> -->
</p>


<p align="center">
    <a class="active text-decoration-none" href="https://lukoianov.com">Artem Lukoianov</a><sup> 1</sup>,  &nbsp;
    <a class="active text-decoration-none" href="https://scholar.google.com/citations?user=aP0OakUAAAAJ&amp;hl=en">Haitz Sáez de Ocáriz Borde</a><sup> 2</sup>, &nbsp;
    <a class="active text-decoration-none" href="https://kgreenewald.github.io">Kristjan Greenewald</a><sup> 3</sup>, &nbsp;
    <a class="active text-decoration-none" href="https://scholar.google.com.br/citations?user=ow3r9ogAAAAJ&amp;hl=en">Vitor Campagnolo Guizilini</a><sup> 4</sup>, &nbsp;
    <a class="active text-decoration-none" href="https://scholar.google.ch/citations?user=oLi7xJ0AAAAJ&amp;hl=en">Timur Bagautdinov</a><sup> 5</sup>, &nbsp;
    <a class="active text-decoration-none" href="https://www.vincentsitzmann.com">Vincent Sitzmann</a><sup> 1</sup>, &nbsp;
    <a class="active text-decoration-none" href="https://people.csail.mit.edu/jsolomon/">Justin Solomon</a><sup> 1</sup>
</p>
<p align="center">
  <span class="author-block"><sup>1 </sup>Massachusetts Institute of Technology,</span>&nbsp;
  <span class="author-block"><sup>2 </sup>University of Oxford,</span>&nbsp;
  <span class="author-block"><sup>3 </sup>MIT-IBM Watson AI Lab, IBM Research,</span>&nbsp;
  <span class="author-block"><sup>4 </sup>Toyota Research Institute,</span>&nbsp;
  <span class="author-block"><sup>5 </sup>Meta Reality Labs Research</span>
</p>
<<<<<<< HEAD
=======
<p align="center"><b>
| <a href="https://github.com/HeliosZhao/Animate124/tree/threestudio">Animate-124</a> | <a href="https://github.com/DSaurus/threestudio-4dfy">4D-fy</a> | <a href="https://github.com/baaivision/GeoDream/tree/threestudio">GeoDream</a> | <a href="https://github.com/DSaurus/threestudio-dreamcraft3D">DreamCraft3D</a> | <a href="https://github.com/huanngzh/threestudio-dreamwaltz">Dreamwaltz</a> | <a href="https://github.com/KU-CVLAB/3DFuse-threestudio">3DFuse</a> | <a href="https://github.com/cxh0519/Progressive3D">Progressive3D</a> |  <a href="https://github.com/cxh0519/threestudio-gaussiandreamer">GaussianDreamer</a> |  <a href="https://github.com/DSaurus/threestudio-3dgs">Gaussian Splatting</a> | <a href="https://github.com/DSaurus/threestudio-mvdream">MVDream</a> | <a href="https://github.com/DSaurus/threestudio-meshfitting">Mesh-Fitting</a> |
</b>

## News
- 21/10/2024: Thank [Amir Barda](https://github.com/amirbarda) for implementation of [MagicClay](https://github.com/amirbarda/MagicClay)! Follow the instructions on its website to give it a try.
- 12/03/2024: Thank [Matthew Kwak](https://github.com/mskwak01) and [Inès Hyeonsu Kim](https://github.com/Ines-Hyeonsu-Kim) for implementation of [3DFuse](https://github.com/KU-CVLAB/3DFuse-threestudio)! Follow the instructions on its website to give it a try.
- 08/03/2024: Thank [Xinhua Cheng](https://github.com/cxh0519/) for implementation of [GaussianDreamer](https://github.com/cxh0519/threestudio-gaussiandreamer)! Follow the instructions on its website to give it a try.
- 01/03/2024: Thank [Xinhua Cheng](https://github.com/cxh0519/) for implementation of [Progressive3D](https://github.com/cxh0519/Progressive3D)! Follow the instructions on its website to give it a try.
- 09/01/2024: Thank [Zehuan Huang](https://github.com/huanngzh) for implementation of 3D human avatar generation [Dreamwaltz](https://github.com/huanngzh/threestudio-dreamwaltz)! Follow the instructions on its website to give it a try.
- 06/01/2024: Thank [Baorui Ma](https://github.com/mabaorui) for implementation of [GeoGream extensions](https://github.com/baaivision/GeoDream/tree/threestudio)! Follow the instructions on its website to give it a try.
- 05/01/2024: Implemented HiFA. Follow the instructions [here](https://github.com/threestudio-project/threestudio#hifa-) to try all three variants.
- 23/12/2023: Thank [Yuyang Zhao](https://github.com/HeliosZhao) for implementation of image-to-4D generation extensions [Animate-124](https://github.com/HeliosZhao/Animate124/tree/threestudio)! Follow the instructions on the extensions website to give it a try.
- 18/12/2023: Implementation of [4D-fy](https://github.com/DSaurus/threestudio-4dfy) for 4D generation and [DreamCraft3D](https://github.com/DSaurus/threestudio-dreamcraft3D) for high-quality image-to-3D generation as the custom extensions! Follow the instructions on the extensions website to give it a try.
- 13/12/2023: Implementation supporting [Stable Zero123](https://stability.ai/news/stable-zero123-3d-generation) for 3D generation from a single image! Follow the instructions [here](https://github.com/threestudio-project/threestudio#stable-zero123) to give it a try.
- 30/11/2023: Implementation of [MVDream](https://github.com/DSaurus/threestudio-mvdream), [Gaussian Splatting](https://github.com/DSaurus/threestudio-3dgs) as the custom extensions. You can also use neural representation to fit a mesh by [Mesh-Fitting](https://github.com/DSaurus/threestudio-meshfitting).
- 30/11/2023: Implementation of [custom extension system](https://threestudio-project.github.io/threestudio-extensions/) and you can add your extensions in [this project](https://github.com/threestudio-project/threestudio-extensions).
- 25/06/2023: Implementation of [Magic123](https://guochengqian.github.io/project/magic123/)! Follow the instructions [here](https://github.com/threestudio-project/threestudio#magic123-) to give it a try.
- 06/07/2023: Join our [Discord server](https://discord.gg/ejer2MAB8N) for lively discussions!
- 03/07/2023: Try text-to-3D online in [HuggingFace Spaces](https://huggingface.co/spaces/bennyguo/threestudio) or using our [self-hosted service](http://t23-g-01.threestudio.ai) (GPU support from Tencent). To host the web interface locally, see [here](https://github.com/threestudio-project/threestudio#gradio-web-interface).
- 20/06/2023: Implementations of Instruct-NeRF2NeRF and Control4D for high-fidelity 3D editing! Follow the instructions for [Control4D](https://github.com/threestudio-project/threestudio#control4d-) and [Instruct-NeRF2NeRF](https://github.com/threestudio-project/threestudio#instructnerf2nerf-) to give it a try.
- 14/06/2023: Implementation of TextMesh! Follow the instructions [here](https://github.com/threestudio-project/threestudio#textmesh-) to give it a try.
- 14/06/2023: Implementation of [prompt debiasing](https://arxiv.org/abs/2303.15413) and [Perp-Neg](https://perp-neg.github.io/)! Follow the instructions [here](https://github.com/threestudio-project/threestudio#tips-on-improving-quality) to give it a try.
- 29/05/2023: An experimental implementation of using [Zero-1-to-3](https://zero123.cs.columbia.edu/) for 3D generation from a single image! Follow the instructions [here](https://github.com/threestudio-project/threestudio#zero-1-to-3-) to give it a try.
- 26/05/2023: Implementation of [ProlificDreamer](https://ml.cs.tsinghua.edu.cn/prolificdreamer/)! Follow the instructions [here](https://github.com/threestudio-project/threestudio#prolificdreamer-) to give it a try.
- 14/05/2023: You can experiment with the SDS loss on 2D images using our [2dplayground](2dplayground.ipynb).
- 13/05/2023: You can now try threestudio on [Google Colab](https://colab.research.google.com/github/threestudio-project/threestudio/blob/main/threestudio.ipynb)!
- 11/05/2023: We now support exporting textured meshes! See [here](https://github.com/threestudio-project/threestudio#export-meshes) for instructions.

![export-blender](https://github.com/threestudio-project/threestudio/assets/19284678/ccae2820-e702-484c-a43f-81678a365427)

## Installation
>>>>>>> 8c8a4804


<p align="center">
  For any questions please shoot an email to <a href="mailto:arteml@mit.edu">arteml@mit.edu</a>
</p>

## Prerequisites
For this project we recommend using a UNIX server with CUDA support and a GPU with at least 40GB of VRAM.
In the case if the amount of available VRAM is limited, we recommend reducing the rendering resolution by adding the following argument to the running command:

```sh
data.width=128 data.height=128
```

Please note that this will reduce the quality of the generated shapes.

## Installation

This project is based on [Threestudio](https://github.com/threestudio-project/threestudio).
Below is an example of the installation used by the authors for Ubuntu 22.04 and CUDA 12.3:

```sh
conda create -n threestudio-sdi python=3.9
conda activate threestudio-sdi

# Consult https://pytorch.org/get-started/locally/ for the latest PyTorch installation instructions
conda install pytorch torchvision torchaudio pytorch-cuda=12.1 -c pytorch -c nvidia

pip install ninja
pip install -r requirements.txt
```

For additional options please address the official installation instructions of Threestudio [here](https://github.com/threestudio-project/threestudio?tab=readme-ov-file#installation) to install threestudio.

## Running generation
The proccess of generating a shape is similar to the one described in the [threestudio](https://github.com/threestudio-project/threestudio?tab=readme-ov-file#quickstart) documentation.
Make sure you are using the SDI config file, like below.
Here are a few examples with different prompts:

```sh
python launch.py --config configs/sdi.yaml --train --gpu 0 system.prompt_processor.prompt="pumpkin head zombie, skinny, highly detailed, photorealistic"

python launch.py --config configs/sdi.yaml --train --gpu 1 system.prompt_processor.prompt="a photograph of a ninja"

python launch.py --config configs/sdi.yaml --train --gpu 2 system.prompt_processor.prompt="a zoomed out DSLR photo of a hamburger"

python launch.py --config configs/sdi.yaml --train --gpu 3 system.prompt_processor.prompt="bagel filled with cream cheese and lox"
```

The results will be saved to `outputs/score-distillation-via-inversion/`.

### Export Meshes

To export the scene to texture meshes, use the `--export` option. Threestudio currently supports exporting to obj+mtl, or obj with vertex colors:

```sh
# this uses default mesh-exporter configurations which exports obj+mtl
python launch.py --config path/to/trial/dir/configs/parsed.yaml --export --gpu 0 resume=path/to/trial/dir/ckpts/last.ckpt system.exporter_type=mesh-exporter
# specify system.exporter.fmt=obj to get obj with vertex colors
# you may also add system.exporter.save_uv=false to accelerate the process, suitable for a quick peek of the result
python launch.py --config path/to/trial/dir/configs/parsed.yaml --export --gpu 0 resume=path/to/trial/dir/ckpts/last.ckpt system.exporter_type=mesh-exporter system.exporter.fmt=obj
# for NeRF-based methods (DreamFusion, Magic3D coarse, Latent-NeRF, SJC)
# you may need to adjust the isosurface threshold (25 by default) to get satisfying outputs
# decrease the threshold if the extracted model is incomplete, increase if it is extruded
python launch.py --config path/to/trial/dir/configs/parsed.yaml --export --gpu 0 resume=path/to/trial/dir/ckpts/last.ckpt system.exporter_type=mesh-exporter system.geometry.isosurface_threshold=10.
# use marching cubes of higher resolutions to get more detailed models
python launch.py --config path/to/trial/dir/configs/parsed.yaml --export --gpu 0 resume=path/to/trial/dir/ckpts/last.ckpt system.exporter_type=mesh-exporter system.geometry.isosurface_method=mc-cpu system.geometry.isosurface_resolution=256
```

For all the options you can specify when exporting, see [the documentation](https://github.com/threestudio-project/threestudio/blob/main/DOCUMENTATION.md#exporters).

See [here](https://github.com/threestudio-project/threestudio#supported-models) for example running commands of all our supported models. Please refer to [here](https://github.com/threestudio-project/threestudio#tips-on-improving-quality) for tips on getting higher-quality results, and [here](https://github.com/threestudio-project/threestudio#vram-optimization) for reducing VRAM usage.

### Ablations
There are 5 main parameters in `system.guidance` reproduce the ablation results:
```yaml
enable_sdi: true # if true - the noise is obtained by running DDIM inversion procvess, if false - noise is sampled randomly as in SDS
inversion_guidance_scale: -7.5 # guidance scale for DDIM inversion process
inversion_n_steps: 10 # number of steps in the inversion process
inversion_eta: 0.3 # random noise added to in the end of the inversion process
t_anneal: true # if true - timestep t is annealed from 0.98 to 0.2 instead of sampled from U[0.2, 0.98] like in SDS
```

## 2D Generation

There are 2 main methods that allow to perform score distialltion in 2D with the insights from our paper.
The first one, as in 3D case, is inferring noise with DDIM inversion.
Absence of other views, however, allows us to use a second method - caching of $\kappa$, which is also provided in the notebook.
Please conuslt `2dplayground_SDI_version.ipynb` for more details. 

## Citing

If you find our project useful, please consider citing it:

```
@misc{lukoianov2024score,
    title={Score Distillation via Reparametrized DDIM}, 
    author={Artem Lukoianov and Haitz Sáez de Ocáriz Borde and Kristjan Greenewald and Vitor Campagnolo Guizilini and Timur Bagautdinov and Vincent Sitzmann and Justin Solomon},
    year={2024},
    eprint={2405.15891},
    archivePrefix={arXiv},
    primaryClass={cs.CV}
}
```<|MERGE_RESOLUTION|>--- conflicted
+++ resolved
@@ -1,49 +1,68 @@
-
 <p align="center">
-  This is the official implementation of the paper
+    <picture>
+    <img alt="threestudio" src="https://user-images.githubusercontent.com/19284678/236847132-219999d0-4ffa-4240-a262-c2c025d15d9e.png" width="50%">
+    </picture>
 </p>
 
-<div id="user-content-toc" display="inline">
-  <ul align="center" style="list-style: none;">
-    <summary>
-      <h1>Score Distillation via Reparametrized DDIM</h1>
-    </summary>
-  </ul>
+<p align="center"><b>
+threestudio is a unified framework for 3D content creation from text prompts, single images, and few-shot images, by lifting 2D text-to-image generation models.
+</b></p>
 
 <p align="center">
-  <a href="https://arxiv.org/abs/2405.15891">
-    <img src="https://img.shields.io/badge/arXiv-2405.15891-b31b1b.svg?logo=arXiv">
+<img alt="threestudio" src="https://github.com/threestudio-project/threestudio/assets/19284678/f48eca9f-45a7-4092-a519-6bb99f4939e4.gif" width="100%">
+<br/>
+<img alt="threestudio" src="https://github.com/threestudio-project/threestudio/assets/19284678/01a00207-3240-4a8e-aa6f-d48436370fe7.png" width="100%">
+<br/>
+<img alt="threestudio" src="https://github.com/threestudio-project/threestudio/assets/19284678/1dbdebab-43d5-4830-872c-66b38d9fda92" width="60%">
+<img alt="threestudio" src="https://github.com/threestudio-project/threestudio/assets/24589363/d746b874-d82f-4977-a549-98d9ba764dfc" width="30%">
+
+<br/>
+<img alt="threestudio" src="https://github.com/threestudio-project/threestudio/assets/19284678/437b4044-142c-4e5d-a406-4d9bad0205e1" width="60%">
+<img alt="threestudio" src="https://github.com/threestudio-project/threestudio/assets/24589363/812741c0-7229-412e-b6ab-81e377890f04" width="30%">
+
+<br/>
+<img alt="threestudio" src="https://github.com/threestudio-project/threestudio/assets/19284678/4f4d62c5-2304-4e20-b632-afe6d144a203" width="68%">
+<br/>
+<img alt="threestudio" src="https://github.com/threestudio-project/threestudio/assets/19284678/2f36ddbd-e3cf-4431-b269-47a9cb3d6e6e" width="68%">
+<br/>
+</p>
+
+<p align="center"><b>
+👆 Results obtained from methods implemented by threestudio 👆 <br/>
+| <a href="https://ml.cs.tsinghua.edu.cn/prolificdreamer/">ProlificDreamer</a> | <a href="https://dreamfusion3d.github.io/">DreamFusion</a> | <a href="https://research.nvidia.com/labs/dir/magic3d/">Magic3D</a> | <a href="https://pals.ttic.edu/p/score-jacobian-chaining">SJC</a> | <a href="https://github.com/eladrich/latent-nerf">Latent-NeRF</a> | <a href="https://fantasia3d.github.io/">Fantasia3D</a> | <a href="https://fabi92.github.io/textmesh/">TextMesh</a> |
+<br/>
+| <a href="https://zero123.cs.columbia.edu/">Zero-1-to-3</a> | <a href="https://guochengqian.github.io/project/magic123/">Magic123</a> | <a href="https://github.com/JunzheJosephZhu/HiFA">HiFA</a> |
+<br />
+| <a href="https://instruct-nerf2nerf.github.io/">InstructNeRF2NeRF</a> | <a href="https://control4darxiv.github.io/">Control4D</a> |
+</b>
+
+<p align="center">
+  <a href="https://colab.research.google.com/github/threestudio-project/threestudio/blob/main/threestudio.ipynb">
+  <img src="https://colab.research.google.com/assets/colab-badge.svg">
   </a>
-  <a href="https://lukoianov.com/sdi">
-    <img src="https://img.shields.io/badge/SDI-Project%20Page-b78601.svg">
-  </a>
+  <a href="https://huggingface.co/spaces/bennyguo/threestudio"><img src="https://img.shields.io/badge/%F0%9F%A4%97%20Gradio%20Demo-Huggingface-orange"></a>
+  <a href="http://t23-g-01.threestudio.ai"><img src="https://img.shields.io/badge/Gradio%20Demo-Tencent-blue?logo=tencentqq&logoColor=white"></a>
+  <a href="https://discord.gg/ejer2MAB8N"><img src="https://img.shields.io/badge/Discord-5865F2?logo=discord&logoColor=white"></a>
 </p>
 
 <p align="center">
-  <img alt="sample generation" src="docs/Pumpkin_head_zombie_skinny_highly_detailed_photorealistic.gif" width="50%">
-<!-- <img alt="sample generation" src="https://lukoianov.com/static/media/A_DSLR_photo_of_a_freshly_baked_round_loaf_of_sourdough_bread.8bfaaad1.gif" width="70%">
-<br/> -->
+    Did not find what you want? Checkout <a href="https://threestudio-project.github.io/threestudio-extensions/"><b>threestudio-extension</b></a> or submit a feature request <a href="https://github.com/threestudio-project/threestudio/discussions/46">here</a>!
 </p>
 
-
 <p align="center">
-    <a class="active text-decoration-none" href="https://lukoianov.com">Artem Lukoianov</a><sup> 1</sup>,  &nbsp;
-    <a class="active text-decoration-none" href="https://scholar.google.com/citations?user=aP0OakUAAAAJ&amp;hl=en">Haitz Sáez de Ocáriz Borde</a><sup> 2</sup>, &nbsp;
-    <a class="active text-decoration-none" href="https://kgreenewald.github.io">Kristjan Greenewald</a><sup> 3</sup>, &nbsp;
-    <a class="active text-decoration-none" href="https://scholar.google.com.br/citations?user=ow3r9ogAAAAJ&amp;hl=en">Vitor Campagnolo Guizilini</a><sup> 4</sup>, &nbsp;
-    <a class="active text-decoration-none" href="https://scholar.google.ch/citations?user=oLi7xJ0AAAAJ&amp;hl=en">Timur Bagautdinov</a><sup> 5</sup>, &nbsp;
-    <a class="active text-decoration-none" href="https://www.vincentsitzmann.com">Vincent Sitzmann</a><sup> 1</sup>, &nbsp;
-    <a class="active text-decoration-none" href="https://people.csail.mit.edu/jsolomon/">Justin Solomon</a><sup> 1</sup>
+<img alt="threestudio" src="https://github.com/threestudio-project/threestudio/assets/24589363/ac6089a7-d88f-414c-96d6-a5e75616115a" width="68%">
 </p>
 <p align="center">
-  <span class="author-block"><sup>1 </sup>Massachusetts Institute of Technology,</span>&nbsp;
-  <span class="author-block"><sup>2 </sup>University of Oxford,</span>&nbsp;
-  <span class="author-block"><sup>3 </sup>MIT-IBM Watson AI Lab, IBM Research,</span>&nbsp;
-  <span class="author-block"><sup>4 </sup>Toyota Research Institute,</span>&nbsp;
-  <span class="author-block"><sup>5 </sup>Meta Reality Labs Research</span>
+<img alt="threestudio" src="https://github.com/threestudio-project/threestudio/assets/24589363/302a399e-d36f-453e-a595-1c7d120451d3" width="35%">
+<img alt="threestudio" src="https://github.com/threestudio-project/threestudio/assets/24589363/025e6980-baf2-4b5f-9c23-4f66ef847bf5" width="35%">
+<img alt="threestudio" src="https://github.com/threestudio-project/threestudio/assets/24589363/cfcd828f-daed-4d2e-abf1-29f69eb2ffbb" width="18%">
+<img alt="threestudio" src="https://github.com/threestudio-project/threestudio/assets/24589363/f04b6bdd-ef02-4ce7-b7c9-981f8bda419f" width="35%">
+<img alt="threestudio" src="https://github.com/threestudio-project/threestudio/assets/24589363/13ae104e-e020-4de9-a677-87f29067a1c0" width="35%">
+<img alt="threestudio" src="https://github.com/threestudio-project/threestudio/assets/24589363/c6337097-b5bd-4fe8-a03a-a68fb9260009" width="18%">
+<img alt="threestudio" src="https://github.com/threestudio-project/threestudio/assets/24589363/e41532fd-8f00-45b4-a473-26a9f1bca4f8" width="35%">
+<img alt="threestudio" src="https://github.com/threestudio-project/threestudio/assets/24589363/7b1b919d-d97a-4f50-afa3-6c1b7ecfe7b6" width="35%">
+<img alt="threestudio" src="https://github.com/threestudio-project/threestudio/assets/24589363/8892898f-8bd8-43dc-a4ec-dd8d078af860" width="45%">
 </p>
-<<<<<<< HEAD
-=======
 <p align="center"><b>
 | <a href="https://github.com/HeliosZhao/Animate124/tree/threestudio">Animate-124</a> | <a href="https://github.com/DSaurus/threestudio-4dfy">4D-fy</a> | <a href="https://github.com/baaivision/GeoDream/tree/threestudio">GeoDream</a> | <a href="https://github.com/DSaurus/threestudio-dreamcraft3D">DreamCraft3D</a> | <a href="https://github.com/huanngzh/threestudio-dreamwaltz">Dreamwaltz</a> | <a href="https://github.com/KU-CVLAB/3DFuse-threestudio">3DFuse</a> | <a href="https://github.com/cxh0519/Progressive3D">Progressive3D</a> |  <a href="https://github.com/cxh0519/threestudio-gaussiandreamer">GaussianDreamer</a> |  <a href="https://github.com/DSaurus/threestudio-3dgs">Gaussian Splatting</a> | <a href="https://github.com/DSaurus/threestudio-mvdream">MVDream</a> | <a href="https://github.com/DSaurus/threestudio-meshfitting">Mesh-Fitting</a> |
 </b>
@@ -76,61 +95,115 @@
 ![export-blender](https://github.com/threestudio-project/threestudio/assets/19284678/ccae2820-e702-484c-a43f-81678a365427)
 
 ## Installation
->>>>>>> 8c8a4804
-
-
-<p align="center">
-  For any questions please shoot an email to <a href="mailto:arteml@mit.edu">arteml@mit.edu</a>
-</p>
-
-## Prerequisites
-For this project we recommend using a UNIX server with CUDA support and a GPU with at least 40GB of VRAM.
-In the case if the amount of available VRAM is limited, we recommend reducing the rendering resolution by adding the following argument to the running command:
-
-```sh
-data.width=128 data.height=128
-```
-
-Please note that this will reduce the quality of the generated shapes.
-
-## Installation
-
-This project is based on [Threestudio](https://github.com/threestudio-project/threestudio).
-Below is an example of the installation used by the authors for Ubuntu 22.04 and CUDA 12.3:
-
-```sh
-conda create -n threestudio-sdi python=3.9
-conda activate threestudio-sdi
-
-# Consult https://pytorch.org/get-started/locally/ for the latest PyTorch installation instructions
-conda install pytorch torchvision torchaudio pytorch-cuda=12.1 -c pytorch -c nvidia
-
+
+See [installation.md](docs/installation.md) for additional information, including installation via Docker.
+
+The following steps have been tested on Ubuntu20.04.
+
+- You must have an NVIDIA graphics card with at least 6GB VRAM and have [CUDA](https://developer.nvidia.com/cuda-downloads) installed.
+- Install `Python >= 3.8`.
+- (Optional, Recommended) Create a virtual environment:
+
+```sh
+python3 -m virtualenv venv
+. venv/bin/activate
+
+# Newer pip versions, e.g. pip-23.x, can be much faster than old versions, e.g. pip-20.x.
+# For instance, it caches the wheels of git packages to avoid unnecessarily rebuilding them later.
+python3 -m pip install --upgrade pip
+```
+
+- Install `PyTorch >= 1.12`. We have tested on `torch1.12.1+cu113` and `torch2.0.0+cu118`, but other versions should also work fine.
+
+```sh
+# torch1.12.1+cu113
+pip install torch==1.12.1+cu113 torchvision==0.13.1+cu113 --extra-index-url https://download.pytorch.org/whl/cu113
+# or torch2.0.0+cu118
+pip install torch torchvision --index-url https://download.pytorch.org/whl/cu118
+```
+
+- (Optional, Recommended) Install ninja to speed up the compilation of CUDA extensions:
+
+```sh
 pip install ninja
+```
+
+- Install dependencies:
+
+```sh
 pip install -r requirements.txt
 ```
 
-For additional options please address the official installation instructions of Threestudio [here](https://github.com/threestudio-project/threestudio?tab=readme-ov-file#installation) to install threestudio.
-
-## Running generation
-The proccess of generating a shape is similar to the one described in the [threestudio](https://github.com/threestudio-project/threestudio?tab=readme-ov-file#quickstart) documentation.
-Make sure you are using the SDI config file, like below.
-Here are a few examples with different prompts:
-
-```sh
-python launch.py --config configs/sdi.yaml --train --gpu 0 system.prompt_processor.prompt="pumpkin head zombie, skinny, highly detailed, photorealistic"
-
-python launch.py --config configs/sdi.yaml --train --gpu 1 system.prompt_processor.prompt="a photograph of a ninja"
-
-python launch.py --config configs/sdi.yaml --train --gpu 2 system.prompt_processor.prompt="a zoomed out DSLR photo of a hamburger"
-
-python launch.py --config configs/sdi.yaml --train --gpu 3 system.prompt_processor.prompt="bagel filled with cream cheese and lox"
-```
-
-The results will be saved to `outputs/score-distillation-via-inversion/`.
+- (Optional) `tiny-cuda-nn` installation might require downgrading pip to 23.0.1
+
+- (Optional, Recommended) The best-performing models in threestudio use the newly-released T2I model [DeepFloyd IF](https://github.com/deep-floyd/IF), which currently requires signing a license agreement. If you would like to use these models, you need to [accept the license on the model card of DeepFloyd IF](https://huggingface.co/DeepFloyd/IF-I-XL-v1.0), and login into the Hugging Face hub in the terminal by `huggingface-cli login`.
+
+- For contributors, see [here](https://github.com/threestudio-project/threestudio#contributing-to-threestudio).
+
+## Quickstart
+
+Here we show some basic usage of threestudio. First let's train a DreamFusion model to create a classic pancake bunny.
+
+**If you are experiencing unstable connections with Hugging Face, we suggest you either (1) setting environment variable `TRANSFORMERS_OFFLINE=1 DIFFUSERS_OFFLINE=1 HF_HUB_OFFLINE=1` before your running command after all needed files have been fetched on the first run, to prevent from connecting to Hugging Face each time you run, or (2) downloading the guidance model you used to a local folder following [here](https://huggingface.co/docs/huggingface_hub/v0.14.1/guides/download#download-an-entire-repository) and [here](https://huggingface.co/docs/huggingface_hub/v0.14.1/guides/download#download-files-to-local-folder), and set `pretrained_model_name_or_path` of the guidance and the prompt processor to the local path.**
+
+```sh
+# if you have agreed the license of DeepFloyd IF and have >20GB VRAM
+# please try this configuration for higher quality
+python launch.py --config configs/dreamfusion-if.yaml --train --gpu 0 system.prompt_processor.prompt="a zoomed out DSLR photo of a baby bunny sitting on top of a stack of pancakes"
+# otherwise you could try with the Stable Diffusion model, which fits in 6GB VRAM
+python launch.py --config configs/dreamfusion-sd.yaml --train --gpu 0 system.prompt_processor.prompt="a zoomed out DSLR photo of a baby bunny sitting on top of a stack of pancakes"
+```
+
+threestudio uses [OmegaConf](https://github.com/omry/omegaconf) for flexible configurations. You can easily change any configuration in the YAML file by specifying arguments without `--`, for example the specified prompt in the above cases. For all supported configurations, please see our [documentation](https://github.com/threestudio-project/threestudio/blob/main/DOCUMENTATION.md).
+
+The training lasts for 10,000 iterations. You can find visualizations of the current status in the trial directory which defaults to `[exp_root_dir]/[name]/[tag]@[timestamp]`, where `exp_root_dir` (`outputs/` by default), `name` and `tag` can be set in the configuration file. A 360-degree video will be generated after the training is completed. In training, press `ctrl+c` one time will stop training and head directly to the test stage which generates the video. Press `ctrl+c` the second time to fully quit the program.
+
+### Multi-GPU training
+
+Multi-GPU training is supported, but may still be [buggy](https://github.com/threestudio-project/threestudio/issues/195). Note that `data.batch_size` is the batch size **per rank (device)**. Also remember to
+
+- Set `data.n_val_views` to be a multiple of the number of GPUs.
+- Set a unique `tag` as timestamp is disabled in multi-GPU training and will not be appended after the tag. If you the same tag as previous trials, saved config files, code and visualizations will be overridden.
+
+```sh
+# this results in an effective batch size of 4 (number of GPUs) * 2 (data.batch_size) = 8
+python launch.py --config configs/dreamfusion-if.yaml --train --gpu 0,1,2,3 system.prompt_processor.prompt="a zoomed out DSLR photo of a baby bunny sitting on top of a stack of pancakes" data.batch_size=2 data.n_val_views=4
+```
+
+If you define the `CUDA_VISIBLE_DEVICES` environment variable before you call `launch.py`, you don't need to specify `--gpu` - this will use all available GPUs from `CUDA_VISIBLE_DEVICES`. For instance, the following command will automatically use GPUs 3 and 4:
+
+`CUDA_VISIBLE_DEVICES=3,4 python launch.py --config configs/dreamfusion-if.yaml --train system.prompt_processor.prompt="a zoomed out DSLR photo of a baby bunny sitting on top of a stack of pancakes"`
+
+This is particularly useful if you run `launch.py` in a cluster using a command that automatically picks GPU(s) and exports their IDs through CUDA_VISIBLE_DEVICES, e.g. through SLURM:
+
+```bash
+cd git/threestudio
+. venv/bin/activate
+srun --account mod3d --partition=g40 --gpus=1 --job-name=3s_bunny python launch.py --config configs/dreamfusion-if.yaml --train system.prompt_processor.prompt="a zoomed out DSLR photo of a baby bunny sitting on top of a stack of pancakes"
+```
+
+### Resume from checkpoints
+
+If you want to resume from a checkpoint, do:
+
+```sh
+# resume training from the last checkpoint, you may replace last.ckpt with any other checkpoints
+python launch.py --config path/to/trial/dir/configs/parsed.yaml --train --gpu 0 resume=path/to/trial/dir/ckpts/last.ckpt
+# if the training has completed, you can still continue training for a longer time by setting trainer.max_steps
+python launch.py --config path/to/trial/dir/configs/parsed.yaml --train --gpu 0 resume=path/to/trial/dir/ckpts/last.ckpt trainer.max_steps=20000
+# you can also perform testing using resumed checkpoints
+python launch.py --config path/to/trial/dir/configs/parsed.yaml --test --gpu 0 resume=path/to/trial/dir/ckpts/last.ckpt
+# note that the above commands use parsed configuration files from previous trials
+# which will continue using the same trial directory
+# if you want to save to a new trial directory, replace parsed.yaml with raw.yaml in the command
+
+# only load weights from saved checkpoint but dont resume training (i.e. dont load optimizer state):
+python launch.py --config path/to/trial/dir/configs/parsed.yaml --train --gpu 0 system.weights=path/to/trial/dir/ckpts/last.ckpt
+```
 
 ### Export Meshes
 
-To export the scene to texture meshes, use the `--export` option. Threestudio currently supports exporting to obj+mtl, or obj with vertex colors:
+To export the scene to texture meshes, use the `--export` option. We currently support exporting to obj+mtl, or obj with vertex colors.
 
 ```sh
 # this uses default mesh-exporter configurations which exports obj+mtl
@@ -150,34 +223,546 @@
 
 See [here](https://github.com/threestudio-project/threestudio#supported-models) for example running commands of all our supported models. Please refer to [here](https://github.com/threestudio-project/threestudio#tips-on-improving-quality) for tips on getting higher-quality results, and [here](https://github.com/threestudio-project/threestudio#vram-optimization) for reducing VRAM usage.
 
-### Ablations
-There are 5 main parameters in `system.guidance` reproduce the ablation results:
-```yaml
-enable_sdi: true # if true - the noise is obtained by running DDIM inversion procvess, if false - noise is sampled randomly as in SDS
-inversion_guidance_scale: -7.5 # guidance scale for DDIM inversion process
-inversion_n_steps: 10 # number of steps in the inversion process
-inversion_eta: 0.3 # random noise added to in the end of the inversion process
-t_anneal: true # if true - timestep t is annealed from 0.98 to 0.2 instead of sampled from U[0.2, 0.98] like in SDS
-```
-
-## 2D Generation
-
-There are 2 main methods that allow to perform score distialltion in 2D with the insights from our paper.
-The first one, as in 3D case, is inferring noise with DDIM inversion.
-Absence of other views, however, allows us to use a second method - caching of $\kappa$, which is also provided in the notebook.
-Please conuslt `2dplayground_SDI_version.ipynb` for more details. 
-
-## Citing
-
-If you find our project useful, please consider citing it:
-
-```
-@misc{lukoianov2024score,
-    title={Score Distillation via Reparametrized DDIM}, 
-    author={Artem Lukoianov and Haitz Sáez de Ocáriz Borde and Kristjan Greenewald and Vitor Campagnolo Guizilini and Timur Bagautdinov and Vincent Sitzmann and Justin Solomon},
-    year={2024},
-    eprint={2405.15891},
-    archivePrefix={arXiv},
-    primaryClass={cs.CV}
+### Gradio Web Interface
+
+Launch the Gradio web interface by
+
+```
+python gradio_app.py launch
+```
+
+Parameters:
+
+- `--listen`: listens to all addresses by setting `server_name="0.0.0.0"` when launching the Gradio app.
+- `--self-deploy`: enables changing arbitrary configurations directly from the web.
+- `--save`: enables checkpoint saving.
+
+For feature requests, bug reports, or discussions about technical problems, please [file an issue](https://github.com/threestudio-project/threestudio/issues/new). In case you want to discuss the generation quality or showcase your generation results, please feel free to participate in the [discussion panel](https://github.com/threestudio-project/threestudio/discussions).
+
+## Supported Models
+
+### ProlificDreamer [![arXiv](https://img.shields.io/badge/arXiv-2305.16213-b31b1b.svg?style=flat-square)](https://arxiv.org/abs/2305.16213)
+
+**This is an unofficial experimental implementation! Please refer to [https://github.com/thu-ml/prolificdreamer](https://github.com/thu-ml/prolificdreamer) for official code release.**
+
+**Results obtained by threestudio (Stable Diffusion, 256x256 Stage1)**
+
+https://github.com/threestudio-project/threestudio/assets/19284678/27b42d8f-4aa4-4b47-8ea0-0f77db90fd1e
+
+https://github.com/threestudio-project/threestudio/assets/19284678/ffcbbb01-3817-4663-a2bf-5e21a076bc3d
+
+**Results obtained by threestudio (Stable Diffusion, 256x256 Stage1, 512x512 Stage2+3)**
+
+https://github.com/threestudio-project/threestudio/assets/19284678/cfab881e-18dc-45fc-8384-7476f835b36e
+
+Notable differences from the paper:
+
+- ProlificDreamer adopts a two-stage sampling strategy with 64 coarse samples and 32 fine samples, while we only use 512 coarse samples.
+- In the first stage, we only render 64x64 images at the first 5000 iterations. After that, as the empty space has been effectively pruned, rendering 512x512 images wouldn't cost too much VRAM.
+- We currently don't support multiple particles.
+
+```sh
+# --------- Stage 1 (NeRF) --------- #
+# object generation with 512x512 NeRF rendering, ~30GB VRAM
+python launch.py --config configs/prolificdreamer.yaml --train --gpu 0 system.prompt_processor.prompt="a pineapple"
+# if you don't have enough VRAM, try training with 64x64 NeRF rendering, ~15GB VRAM
+python launch.py --config configs/prolificdreamer.yaml --train --gpu 0 system.prompt_processor.prompt="a pineapple" data.width=64 data.height=64 data.batch_size=1
+# using the same model for pretrained and LoRA enables 64x64 training with <10GB VRAM
+# but the quality is worse due to the use of an epsilon prediction model for LoRA training
+python launch.py --config configs/prolificdreamer.yaml --train --gpu 0 system.prompt_processor.prompt="a pineapple" data.width=64 data.height=64 data.batch_size=1 system.guidance.pretrained_model_name_or_path_lora="stabilityai/stable-diffusion-2-1-base"
+# Using patch-based renderer to reduce memory consume, 512x512 resolution, ~20GB VRAM
+python launch.py --config configs/prolificdreamer-patch.yaml --train --gpu 0 system.prompt_processor.prompt="a pineapple"
+# scene generation with 512x512 NeRF rendering, ~30GB VRAM
+python launch.py --config configs/prolificdreamer-scene.yaml --train --gpu 0 system.prompt_processor.prompt="Inside of a smart home, realistic detailed photo, 4k"
+
+# --------- Stage 2 (Geometry Refinement) --------- #
+# refine geometry with 512x512 rasterization, Stable Diffusion SDS guidance
+python launch.py --config configs/prolificdreamer-geometry.yaml --train --gpu 0 system.prompt_processor.prompt="a pineapple" system.geometry_convert_from=path/to/stage1/trial/dir/ckpts/last.ckpt
+
+# --------- Stage 3 (Texturing) --------- #
+# texturing with 512x512 rasterization, Stable Difusion VSD guidance
+python launch.py --config configs/prolificdreamer-texture.yaml --train --gpu 0 system.prompt_processor.prompt="a pineapple" system.geometry_convert_from=path/to/stage2/trial/dir/ckpts/last.ckpt
+```
+### HiFA [![arXiv](https://img.shields.io/badge/arXiv-2209.14988-b31b1b.svg?style=flat-square)](https://arxiv.org/abs/2305.18766)
+**This is a re-implementation, missing some improvements from the original paper(coarse-to-fine NeRF sampling, kernel smoothing). For original results, please refer to [https://github.com/JunzheJosephZhu/HiFA](https://github.com/JunzheJosephZhu/HiFA)**
+
+HiFA is more like a suite of improvements including image space SDS, z-variance loss, and noise strength annealing. It is compatible with most optimization-based methods. Therefore, we provide three variants based on DreamFusion, ProlificDreamer, and Magic123. We provide a unified guidance config as well as an SDS/VSD guidance config for the DreamFusion and ProlificDreamer variants, both configs should achieve the same results. Additionally, we also make HiFA compatible with ProlificDreamer-scene.
+
+**Results obtained by threestudio(Dreamfusion-HiFA, 512x512)**
+
+https://github.com/threestudio-project/threestudio/assets/24391451/c0030c66-0691-4ec2-8b79-d933101864a0
+
+**Results obtained by threestudio(ProlificDreamer-HiFA, 512x512)**
+
+https://github.com/threestudio-project/threestudio/assets/24391451/ff5dc4d0-d7d7-4a73-964e-84b8c48e2907
+
+**Results obtained by threestudio(Magic123-HiFA, 512x512)**
+
+https://github.com/threestudio-project/threestudio/assets/24391451/eb6f2f74-9143-4e26-8429-e300ad2d2b80
+
+**Example running commands**
+
+```sh
+# ------ DreamFusion-HiFA ------- # (similar to original paper)
+python launch.py --config configs/hifa.yaml --train --gpu 0 system.prompt_processor.prompt="a plate of delicious tacos"
+python launch.py --config configs/experimental/unified-guidance/hifa.yaml --train --gpu 0 system.prompt_processor.prompt="a plate of delicious tacos"
+# ------ ProlificDreamer-HiFA ------- #
+python launch.py --config configs/prolificdreamer-hifa.yaml --train --gpu 0 system.prompt_processor.prompt="a plate of delicious tacos"
+python launch.py --config configs/experimental/unified-guidance/prolificdreamer-hifa.yaml --train --gpu 0 system.prompt_processor.prompt="a plate of delicious tacos"
+# ------ ProlificDreamer-scene-HiFA ------- #
+python launch.py --config configs/prolificdreamer-scene-hifa.yaml --train --gpu 0 system.prompt_processor.prompt="A DSLR photo of a hamburger inside a restaurant"
+# ------ Magic123-HiFA ------ #
+python launch.py --config configs/magic123-hifa-coarse-sd.yaml --train --gpu 0 data.image_path=load/images/firekeeper_rgba.png system.prompt_processor.prompt="a toy figure of firekeeper from dark souls"
+# We included a config for magic123's refine stage, but didn't really run it, since the coarse stage result already looks pretty decent.
+```
+
+**Tips**
+
+- If the generated object's color seems oversaturated, decrease lambda_sds_img(or lambda_sd_img if using unified guidance).
+- If the generated object looks cloudy, increase lamda_z_variance. If the shape becomes corrupted, decrease lambda_z_variance.
+- If the generated object overall seems to have high luminance, increase min_step_percent.
+- Make sure sqrt_anneal and use_img_loss are both set to True.
+- Check out the [original repo](https://github.com/JunzheJosephZhu/HiFA)! The results are better.
+- **If you are using sqrt_anneal, make sure system.guidance.trainer_max_steps is equal to trainer.max_steps, so noise strength annealing works correctly**
+
+### DreamFusion [![arXiv](https://img.shields.io/badge/arXiv-2209.14988-b31b1b.svg?style=flat-square)](https://arxiv.org/abs/2209.14988)
+
+**Results obtained by threestudio (DeepFloyd IF, batch size 8)**
+
+https://user-images.githubusercontent.com/19284678/236694848-38ae4ea4-554b-4c9d-b4c7-fba5bee3acb3.mp4
+
+**Notable differences from the paper**
+
+- We use open-source T2I models (StableDiffusion, DeepFloyd IF), while the paper uses Imagen.
+- We use a guidance scale of 20 for DeepFloyd IF, while the paper uses 100 for Imagen.
+- We do not use sigmoid to normalize the albedo color but simply scale the color from `[-1,1]` to `[0,1]`, as we find this help convergence.
+- We use HashGrid encoding and uniformly sample points along rays, while the paper uses Integrated Positional Encoding and sampling strategy from MipNeRF360.
+- We adopt camera settings and density initialization strategy from Magic3D, which is slightly different from the DreamFusion paper.
+- Some hyperparameters are different, such as the weighting of loss terms.
+
+**Example running commands**
+
+```sh
+# uses DeepFloyd IF, requires ~15GB VRAM to extract text embeddings and ~10GB VRAM in training
+# here we adopt random background augmentation to improve geometry quality
+python launch.py --config configs/dreamfusion-if.yaml --train --gpu 0 system.prompt_processor.prompt="a delicious hamburger" system.background.random_aug=true
+# uses StableDiffusion, requires ~6GB VRAM in training
+python launch.py --config configs/dreamfusion-sd.yaml --train --gpu 0 system.prompt_processor.prompt="a delicious hamburger"
+```
+
+**Tips**
+
+- DeepFloyd IF performs **way better than** StableDiffusion.
+- Validation shows albedo color before `system.material.ambient_only_steps` and shaded color after that.
+- Try increasing/decreasing `system.loss.lambda_sparsity` if your scene is stuffed with floaters/becoming empty.
+- Try increasing/decreasing `system.loss.lambda_orient` if you object is foggy/over-smoothed.
+- Try replacing the background to random colors with a probability 0.5 by setting `system.background.random_aug=true` if you find the model incorrectly treats the background as part of the object.
+- DeepFloyd IF uses T5-XXL as its text encoder, which consumes ~15GB VRAM even when using 8-bit quantization. This is currently the bottleneck for training with less VRAM. If anyone knows how to run the text encoder with less VRAM, please file an issue. We're also trying to push the text encoder to [Replicate](https://replicate.com/) to enable extracting text embeddings via API, but are having some network connection issues. Please [contact bennyguo](mailto:imbennyguo@gmail.com) if you would like to help out.
+
+### Magic3D [![arXiv](https://img.shields.io/badge/arXiv-2211.10440-b31b1b.svg?style=flat-square)](https://arxiv.org/abs/2211.10440)
+
+**Results obtained by threestudio (DeepFloyd IF, batch size 8; first row: coarse, second row: refine)**
+
+https://user-images.githubusercontent.com/19284678/236694858-0ed6939e-cd7a-408f-a94b-406709ae90c0.mp4
+
+**Notable differences from the paper**
+
+- We use open-source T2I models (StableDiffusion, DeepFloyd IF) for the coarse stage, while the paper uses eDiff-I.
+- In the coarse stage, we use a guidance scale of 20 for DeepFloyd IF, while the paper uses 100 for eDiff-I.
+- In the coarse stage, we use analytic normal, while the paper uses predicted normal.
+- In the coarse stage, we use orientation loss as in DreamFusion, while the paper does not.
+- There are many things that are omitted from the paper such as the weighting of loss terms and the DMTet grid resolution, which could be different.
+
+**Example running commands**
+
+First train the coarse stage NeRF:
+
+```sh
+# uses DeepFloyd IF, requires ~15GB VRAM to extract text embeddings and ~10GB VRAM in training
+python launch.py --config configs/magic3d-coarse-if.yaml --train --gpu 0 system.prompt_processor.prompt="a delicious hamburger"
+# uses StableDiffusion, requires ~6GB VRAM in training
+python launch.py --config configs/magic3d-coarse-sd.yaml --train --gpu 0 system.prompt_processor.prompt="a delicious hamburger"
+```
+
+Then convert the NeRF from the coarse stage to DMTet and train with differentiable rasterization:
+
+```sh
+# the refinement stage uses StableDiffusion, and requires ~5GB VRAM in training
+python launch.py --config configs/magic3d-refine-sd.yaml --train --gpu 0 system.prompt_processor.prompt="a delicious hamburger" system.geometry_convert_from=path/to/coarse/stage/trial/dir/ckpts/last.ckpt
+# if you're unsatisfied with the surface extracted using the default threshold (25)
+# you can specify a threshold value using `system.geometry_convert_override`
+# decrease the value if the extracted surface is incomplete, increase if it is extruded
+python launch.py --config configs/magic3d-refine-sd.yaml --train --gpu 0 system.prompt_processor.prompt="a delicious hamburger" system.geometry_convert_from=path/to/coarse/stage/trial/dir/ckpts/last.ckpt system.geometry_convert_override.isosurface_threshold=10.
+```
+
+**Tips**
+
+- For the coarse stage, DeepFloyd IF performs **way better than** StableDiffusion.
+- Magic3D uses a neural network to predict the surface normal, which may not resemble the true geometric normal and degrade geometry quality, so we use analytic normal instead.
+- Try increasing/decreasing `system.loss.lambda_sparsity` if your scene is stuffed with floaters/becoming empty.
+- Try increasing/decreasing `system.loss.lambda_orient` if you object is foggy/over-smoothed.
+- Try replacing the background with random colors with a probability 0.5 by setting `system.background.random_aug=true` if you find the model incorrectly treats the background as part of the object.
+
+### Score Jacobian Chaining [![arXiv](https://img.shields.io/badge/arXiv-2212.00774-b31b1b.svg?style=flat-square)](https://arxiv.org/abs/2212.00774)
+
+**Results obtained by threestudio (Stable Diffusion)**
+
+https://user-images.githubusercontent.com/19284678/236694871-87a247c1-2d3d-4cbf-89df-450bfeac3aca.mp4
+
+Notable differences from the paper: N/A.
+
+**Example running commands**
+
+```sh
+# train with sjc guidance in latent space
+python launch.py --config configs/sjc.yaml --train --gpu 0 system.prompt_processor.prompt="A high quality photo of a delicious burger"
+# train with sjc guidance in latent space, trump figure
+python launch.py --config configs/sjc.yaml --train --gpu 0 system.prompt_processor.prompt="Trump figure" trainer.max_steps=30000 system.loss.lambda_emptiness="[15000,10000.0,200000.0,15001]" system.optimizer.params.background.lr=0.05 seed=42
+```
+
+**Tips**
+
+- SJC uses subpixel rendering which decodes a `128x128` latent feature map for better visualization quality. You can turn off this feature by `system.subpixel_rendering=false` to save VRAM in validation/testing.
+
+### Latent-NeRF [![arXiv](https://img.shields.io/badge/arXiv-2211.07600-b31b1b.svg?style=flat-square)](https://arxiv.org/abs/2211.07600)
+
+**Results obtained by threestudio (Stable Diffusion)**
+
+https://user-images.githubusercontent.com/19284678/236694876-5a270347-6a41-4429-8909-44c90c554e06.mp4
+
+Notable differences from the paper: N/A.
+
+We currently only implement Latent-NeRF for text-guided and Sketch-Shape for (text,shape)-guided 3D generation. Latent-Paint is not implemented yet.
+
+**Example running commands**
+
+```sh
+# train Latent-NeRF in Stable Diffusion latent space
+python launch.py --config configs/latentnerf.yaml --train --gpu 0 system.prompt_processor.prompt="a delicious hamburger"
+# refine Latent-NeRF in RGB space
+python launch.py --config configs/latentnerf-refine.yaml --train --gpu 0 system.prompt_processor.prompt="a delicious hamburger" system.weights=path/to/latent/stage/trial/dir/ckpts/last.ckpt
+
+# train Sketch-Shape in Stable Diffusion latent space
+python launch.py --config configs/sketchshape.yaml --train --gpu 0 system.guide_shape=load/shapes/teddy.obj system.prompt_processor.prompt="a teddy bear in a tuxedo"
+# refine Sketch-Shape in RGB space
+python launch.py --config configs/sketchshape-refine.yaml --train --gpu 0 system.guide_shape=load/shapes/teddy.obj system.prompt_processor.prompt="a teddy bear in a tuxedo" system.weights=path/to/latent/stage/trial/dir/ckpts/last.ckpt
+```
+
+### Fantasia3D [![arXiv](https://img.shields.io/badge/arXiv-2303.13873-b31b1b.svg?style=flat-square)](https://arxiv.org/abs/2303.13873)
+
+**Results obtained by threestudio (Stable Diffusion)**
+
+https://user-images.githubusercontent.com/19284678/236694880-33b0db21-4530-47f1-9c3b-c70357bc84b3.mp4
+
+**Results obtained by threestudio (Stable Diffusion, mesh initialization)**
+
+https://github.com/threestudio-project/threestudio/assets/19284678/762903c1-665b-47b5-a2c2-bd7021a9e548.mp4
+
+<p align="center">
+<img alt="threestudio" src="https://github.com/threestudio-project/threestudio/assets/19284678/2d22e30f-4a32-454a-a06e-d6e6bd2a1b96.png" width="100%">
+</p>
+
+Notable differences from the paper:
+
+- We enable tangent-space normal perturbation by default, which can be turned off by appending `system.material.use_bump=false`.
+
+**Example running commands**
+
+```sh
+# --------- Geometry --------- #
+python launch.py --config configs/fantasia3d.yaml --train --gpu 0 system.prompt_processor.prompt="a DSLR photo of an ice cream sundae"
+# Fantasia3D highly relies on the initialized SDF shape
+# the default shape is a sphere with radius 0.5
+# change the shape initialization to match your input prompt
+python launch.py --config configs/fantasia3d.yaml --train --gpu 0 system.prompt_processor.prompt="The leaning tower of Pisa" system.geometry.shape_init=ellipsoid system.geometry.shape_init_params="[0.3,0.3,0.8]"
+# or you can initialize from a mesh
+# here shape_init_params is the scale of the shape
+# also make sure to input the correct up and front axis (in +x, +y, +z, -x, -y, -z)
+python launch.py --config configs/fantasia3d.yaml --train --gpu 0 system.prompt_processor.prompt="hulk" system.geometry.shape_init=mesh:load/shapes/human.obj system.geometry.shape_init_params=0.9 system.geometry.shape_init_mesh_up=+y system.geometry.shape_init_mesh_front=+z
+# --------- Texture --------- #
+# to train PBR texture continued from a geometry checkpoint:
+python launch.py --config configs/fantasia3d-texture.yaml --train --gpu 0 system.prompt_processor.prompt="a DSLR photo of an ice cream sundae" system.geometry_convert_from=path/to/geometry/stage/trial/dir/ckpts/last.ckpt
+```
+
+**Tips**
+
+- If you find the shape easily diverge in early training stages, you may use a lower guidance scale by setting `system.guidance.guidance_scale=30.`.
+
+### TextMesh [![arXiv](https://img.shields.io/badge/arXiv-2304.12439-b31b1b.svg?style=flat-square)](https://arxiv.org/abs/2304.12439)
+
+**Results obtained by threestudio (DeepFloyd IF, batch size 4)**
+
+https://github.com/threestudio-project/threestudio/assets/19284678/72217cdd-765a-475b-92d0-4ab62bf0f57a
+
+**Notable differences from the paper**
+
+- Most of the settings are the same as the DreamFusion model. Please refer to the notable differences of the DreamFusion model.
+- We use NeuS as the geometry representation while the original paper uses VolSDF.
+- We adopt techniques from [Neuralangelo](https://arxiv.org/abs/2306.03092) to stabilize normal computation when using hash grids.
+- We currently only implemented the coarse stage of TextMesh.
+
+**Example running commands**
+
+```sh
+# uses DeepFloyd IF, requires ~15GB VRAM
+python launch.py --config configs/textmesh-if.yaml --train --gpu 0 system.prompt_processor.prompt="lib:cowboy_boots"
+```
+
+**Tips**
+
+- TextMesh uses a surface-based geometry representation, so you don't need to manually tune the isosurface threshold when exporting meshes!
+
+### Control4D [![arXiv](https://img.shields.io/badge/arXiv-2305.20082-b31b1b.svg?style=flat-square)](https://arxiv.org/abs/2305.20082)
+
+**This is an experimental implementation of Control4D using threestudio! Control4D will release the full code including static and dynamic editing after paper acceptance.**
+
+**Results obtained by threestudio (512x512)**
+
+https://github.com/threestudio-project/threestudio/assets/24589363/97d9aadd-32c7-488f-9543-6951b285d588
+
+We currently don't support dynamic editing.
+
+Download the data sample of control4D using this [link](https://mailstsinghuaeducn-my.sharepoint.com/:u:/g/personal/shaorz20_mails_tsinghua_edu_cn/EcqOaEuNwH1KpR0JTzL4Ur0BO_iJr8RiY2rNAGVC7h3fng?e=Dyr2gu).
+
+**Example running commands**
+
+```sh
+# --------- Control4D --------- #
+# static editing with 128x128 NeRF + 512x512 GAN rendering, ~20GB VRAM
+python launch.py --config configs/control4d-static.yaml --train --gpu 0 data.dataroot="YOUR_DATAROOT/twindom" system.prompt_processor.prompt="Elon Musk wearing red shirt, RAW photo, (high detailed skin:1.2), 8k uhd, dslr, soft lighting, high quality, film grain, Fujifilm XT3"
+```
+
+### InstructNeRF2NeRF [![arXiv](https://img.shields.io/badge/arXiv-2303.12789-b31b1b.svg?style=flat-square)](https://arxiv.org/abs/2303.12789)
+
+**Results obtained by threestudio**
+
+https://github.com/threestudio-project/threestudio/assets/24589363/7aa43a2d-87d7-4ef5-94b6-f778ddb041b5
+
+Download the data sample of InstructNeRF2NeRF using this [link](https://mailstsinghuaeducn-my.sharepoint.com/:u:/g/personal/shaorz20_mails_tsinghua_edu_cn/EbNazeNAYsBIvxGeXuCmOXgBiLv8KM-hfRNbNS7DtTvSvA?e=C1k4bM).
+
+**Example running commands**
+
+```sh
+# --------- InstructNeRF2NeRF --------- #
+# 3D editing with NeRF patch-based rendering, ~20GB VRAM
+python launch.py --config configs/instructnerf2nerf.yaml --train --gpu 0 data.dataroot="YOUR_DATAROOT/face" data.camera_layout="front" data.camera_distance=1 data.eval_interpolation=[1,3,50] system.prompt_processor.prompt="Turn him into Albert Einstein"
+```
+
+### Magic123 [![arXiv](https://img.shields.io/badge/arXiv-2306.17843-b31b1b.svg?style=flat-square)](https://arxiv.org/abs/2306.17843)
+
+**Results obtained by threestudio (Zero123 + Stable Diffusion)**
+
+https://github.com/threestudio-project/threestudio/assets/19284678/335a58a8-8fee-485b-ac27-c55a16f4a673
+
+**Notable differences from the paper**
+- This is an unofficial re-implementation which shares the same overall idea with the [official implementation](https://github.com/guochengqian/Magic123) but differs in some aspects like hyperparameters.
+- Textual Inversion is not supported, which means a text prompt is needed for training.
+
+**Example running commands**
+
+First train the coarse stage NeRF:
+
+```sh
+# Zero123 + Stable Diffusion, ~12GB VRAM
+# data.image_path must point to a 4-channel RGBA image
+# system.prompt_proessor.prompt must be specified
+python launch.py --config configs/magic123-coarse-sd.yaml --train --gpu 0 data.image_path=load/images/hamburger_rgba.png system.prompt_processor.prompt="a delicious hamburger"
+```
+
+Then convert the NeRF from the coarse stage to DMTet and train with differentiable rasterization:
+
+```sh
+# Zero123 + Stable Diffusion, ~10GB VRAM
+# data.image_path must point to a 4-channel RGBA image
+# system.prompt_proessor.prompt must be specified
+python launch.py --config configs/magic123-refine-sd.yaml --train --gpu 0 data.image_path=load/images/hamburger_rgba.png system.prompt_processor.prompt="a delicious hamburger" system.geometry_convert_from=path/to/coarse/stage/trial/dir/ckpts/last.ckpt
+# if you're unsatisfied with the surface extracted using the default threshold (25)
+# you can specify a threshold value using `system.geometry_convert_override`
+# decrease the value if the extracted surface is incomplete, increase if it is extruded
+python launch.py --config configs/magic123-refine-sd.yaml --train --gpu 0 data.image_path=load/images/hamburger_rgba.png system.prompt_processor.prompt="a delicious hamburger" system.geometry_convert_from=path/to/coarse/stage/trial/dir/ckpts/last.ckpt system.geometry_convert_override.isosurface_threshold=10.
+```
+
+**Tips**
+
+- If the image contains non-front-facing objects, specifying the approximate elevation and azimuth angle by setting `data.default_elevation_deg` and `data.default_azimuth_deg` can be helpful. In threestudio, top is elevation +90 and bottom is elevation -90; left is azimuth -90 and right is azimuth +90.
+
+
+### Stable Zero123
+
+**Installation**
+
+Download pretrained Stable Zero123 checkpoint `stable-zero123.ckpt` into `load/zero123` from https://huggingface.co/stabilityai/stable-zero123
+
+**Results obtained by threestudio (Stable Zero123 vs Zero123-XL)**
+![Final_video_v01](https://github.com/threestudio-project/threestudio/assets/22424247/bf2d2213-5027-489c-a6ba-1c56c14ee8b7)
+
+**Direct multi-view images generation**
+If you only want to generate multi-view images, please refer to [threestudio-mvimg-gen](https://github.com/DSaurus/threestudio-mvimg-gen). This extension can use Stable Zero123 to directly generate images from multi-view perspectives.
+
+**Example running commands**
+
+1. Take an image of your choice, or generate it from text using your favourite AI image generator such as SDXL Turbo (https://clipdrop.co/stable-diffusion-turbo) E.g. "A simple 3D render of a friendly dog"
+2. Remove its background using Clipdrop (https://clipdrop.co/remove-background)
+3. Save to `load/images/`, preferably with `_rgba.png` as the suffix
+4. Run Zero-1-to-3 with the Stable Zero123 ckpt:
+```sh
+python launch.py --config configs/stable-zero123.yaml --train --gpu 0 data.image_path=./load/images/hamburger_rgba.png
+```
+
+**IMPORTANT NOTE: This is an experimental implementation and we're constantly improving the quality.**
+
+**IMPORTANT NOTE: This implementation extends the Zero-1-to-3 implementation below, and is heavily inspired from the Zero-1-to-3 implementation in [https://github.com/ashawkey/stable-dreamfusion](stable-dreamfusion)! `extern/ldm_zero123` is borrowed from `stable-dreamfusion/ldm`.**
+
+
+### Zero-1-to-3 [![arXiv](https://img.shields.io/badge/arXiv-2303.11328-b31b1b.svg?style=flat-square)](https://arxiv.org/abs/2303.11328)
+
+**Installation**
+
+Download pretrained Zero123XL weights into `load/zero123`:
+
+```sh
+cd load/zero123
+wget https://zero123.cs.columbia.edu/assets/zero123-xl.ckpt
+```
+
+**Results obtained by threestudio (Zero-1-to-3)**
+
+
+https://github.com/threestudio-project/threestudio/assets/22424247/f4e7b66f-7a46-4f9f-8fcd-750300cef651
+
+
+**IMPORTANT NOTE: This is an experimental implementation and we're constantly improving the quality.**
+
+**IMPORTANT NOTE: This implementation is heavily inspired from the Zero-1-to-3 implementation in [https://github.com/ashawkey/stable-dreamfusion](stable-dreamfusion)! `extern/ldm_zero123` is borrowed from `stable-dreamfusion/ldm`.**
+
+**Example running commands**
+
+1. Take an image of your choice, or generate it from text using your favourite AI image generator such as Stable Diffusion XL (https://clipdrop.co/stable-diffusion) E.g. "A simple 3D render of a friendly dog"
+2. Remove its background using Clipdrop (https://clipdrop.co/remove-background)
+3. Save to `load/images/`, preferably with `_rgba.png` as the suffix
+4. Run Zero-1-to-3:
+```sh
+python launch.py --config configs/zero123.yaml --train --gpu 0 data.image_path=./load/images/dog1_rgba.png
+```
+
+For more scripts for Zero-1-to-3, please check `threestudio/scripts/run_zero123.sh`.
+
+Previous Zero-1-to-3 weights are available at `https://huggingface.co/cvlab/zero123-weights/`. You can download them to `load/zero123` as above, and replace the path at `system.guidance.pretrained_model_name_or_path`.
+
+**Guidance evaluation**
+
+Also includes evaluation of the guidance during training. If `system.freq.guidance_eval` is set to a value > 0, this will save rendered image, noisy image (noise added mentioned at top left), 1-step-denoised image, 1-step prediction of original image, fully denoised image. For example:
+
+![it143-train](https://github.com/threestudio-project/threestudio/assets/22424247/c8e7d835-4937-4852-bfb0-3e906e6b66b7)
+
+### More to come, please stay tuned.
+
+- [ ] [Dream3D](https://bluestyle97.github.io/dream3d/) [![arXiv](https://img.shields.io/badge/arXiv-2212.14704-b31b1b.svg?style=flat-square)](https://arxiv.org/abs/2212.14704)
+- [ ] [DreamAvatar](https://yukangcao.github.io/DreamAvatar/) [![arXiv](https://img.shields.io/badge/arXiv-2304.00916-b31b1b.svg?style=flat-square)](https://arxiv.org/abs/2304.00916)
+
+**If you would like to contribute a new method to threestudio, see [here](https://github.com/threestudio-project/threestudio#contributing-to-threestudio).**
+
+## Prompt Library
+
+For easier comparison, we collect the 397 preset prompts from the website of [DreamFusion](https://dreamfusion3d.github.io/gallery.html) in [this file](https://github.com/threestudio-project/threestudio/blob/main/load/prompt_library.json). You can use these prompts by setting `system.prompt_processor.prompt=lib:keyword1_keyword2_..._keywordN`. Note that the prompt should starts with `lib:` and all the keywords are separated by `_`. The prompt processor will match the keywords to all the prompts in the library, and will only succeed if there's **exactly one match**. The used prompt will be printed to the console. Also note that you can't use this syntax to point to every prompt in the library, as there are prompts that are subset of other prompts lmao. We will enhance the use of this feature.
+
+## Tips on Improving Quality
+
+It's important to note that existing techniques that lift 2D T2I models to 3D cannot consistently produce satisfying results. Results from great papers like DreamFusion and Magic3D are (to some extent) cherry-pickled, so don't be frustrated if you do not get what you expected on your first trial. Here are some tips that may help you improve the generation quality:
+
+- **Increase batch size**. Large batch sizes help convergence and improve the 3D consistency of the geometry. State-of-the-art methods claim using large batch sizes: DreamFusion uses a batch size of 4; Magic3D uses a batch size of 32; Fantasia3D uses a batch size of 24; some results shown above use a batch size of 8. You can easily change the batch size by setting `data.batch_size=N`. Increasing the batch size requires more VRAM. If you have limited VRAM but still want the benefit of large batch sizes, you may use [gradient accumulation provided by PyTorch Lightning](https://lightning.ai/docs/pytorch/stable/advanced/training_tricks.html#accumulate-gradients) by setting `trainer.accumulate_grad_batches=N`. This will accumulate the gradient of several batches and achieve a large effective batch size. Note that if you use gradient accumulation, you may need to multiply all step values by N times in your config, such as values that have the name `X_steps` and `trainer.val_check_interval`, since now N batches equal to a large batch.
+- **Train longer.** This helps if you can already obtain reasonable results and would like to enhance the details. If the result is still a mess after several thousand steps, training for a longer time often won't help. You can set the total training iterations by `trainer.max_steps=N`.
+- **Try different seeds.** This is a simple solution if your results have correct overall geometry but suffer from the multi-face Janus problem. You can change the seed by setting `seed=N`. Good luck!
+- **Tuning regularization weights.** Some methods have regularization terms which can be essential to obtaining good geometry. Try tuning the weights of these regularizations by setting `system.loss.lambda_X=value`. The specific values depend on your situation, you may refer to [tips for each supported model](https://github.com/threestudio-project/threestudio#supported-models) for more detailed instructions.
+- **Try debiasing methods.** When conventional SDS techniques like DreamFusion, Magic3D, SJC, and others fail to produce the desired 3D results, Debiased Score Distillation Sampling (D-SDS) can be a solution. D-SDS is devised to tackle challenges such as artifacts or the Janus problem, employing two strategies: score debiasing and prompt debiasing. You can activate score debiasing by just setting `system.guidance.grad_clip=[0,0.5,2.0,10000]`, where the order is `start_step, start_value, end_value, end_step`. You can enable prompt debiasing by setting `system.prompt_processor.use_prompt_debiasing=true`. When using prompt debiasing, it's recommended to set a list of indices for words that should potentially be removed by `system.prompt_processor.prompt_debiasing_mask_ids=[i1,i2,...]`. For example, if the prompt is `a smiling dog` and you only want to remove the word `smiling` for certain views, you should set it to `[1]`. You could also manually specify the prompt for each view by setting `system.prompt_processor.prompt_side`, `system.prompt_processor.prompt_back` and `system.prompt_processor.prompt_overhead`. For a detailed explanation of these techniques, refer to [the D-SDS paper](https://arxiv.org/abs/2303.15413) or check out [the project page](https://susunghong.github.io/Debiased-Score-Distillation-Sampling/).
+- **Try Perp-Neg.** The [Perp-Neg algorithm](https://perp-neg.github.io/) can potentially alleviate the multi-face Janus problem. We now support Perp-Neg for `stable-diffusion-guidance` and `deep-floyd-guidance` by setting `system.prompt_processor.use_perp_neg=true`.
+
+## VRAM Optimization
+
+If you encounter CUDA OOM error, try the following in order (roughly sorted by recommendation) to meet your VRAM requirement.
+
+- If you only encounter OOM at validation/test time, you can set `system.cleanup_after_validation_step=true` and `system.cleanup_after_test_step=true` to free memory after each validation/test step. This will slow down validation/testing.
+- Use a smaller batch size or use gradient accumulation as demonstrated [here](https://github.com/threestudio-project/threestudio#tips-on-improving-quality).
+- If you are using PyTorch1.x, enable [memory efficient attention](https://huggingface.co/docs/diffusers/optimization/fp16#memory-efficient-attention) by setting `system.guidance.enable_memory_efficient_attention=true`. PyTorch2.0 has built-in support for this optimization and is enabled by default.
+- Enable [attention slicing](https://huggingface.co/docs/diffusers/optimization/fp16#sliced-attention-for-additional-memory-savings) by setting `system.guidance.enable_attention_slicing=true`. This will slow down training by ~20%.
+- If you are using StableDiffusionGuidance, you can use [Token Merging](https://github.com/dbolya/tomesd) to **drastically** speed up computation and save memory. You can easily enable Token Merging by setting `system.guidance.token_merging=true`. You can also customize the Token Merging behavior by setting the parameters [here](https://github.com/dbolya/tomesd/blob/main/tomesd/patch.py#L183-L213) to `system.guidance.token_merging_params`. Note that Token Merging may degrade generation quality.
+- Enable [sequential CPU offload](https://huggingface.co/docs/diffusers/optimization/fp16#offloading-to-cpu-with-accelerate-for-memory-savings) by setting `system.guidance.enable_sequential_cpu_offload=true`. This could save a lot of VRAM but will make the training **extremely slow**.
+
+## Documentation
+
+threestudio use [OmegaConf](https://github.com/omry/omegaconf) to manage configurations. You can literally change anything inside the yaml configuration file or by adding command line arguments without `--`. We list all arguments that you can change in the configuration in our [documentation](https://github.com/threestudio-project/threestudio/blob/main/DOCUMENTATION.md). Happy experimenting!
+
+## wandb (Weights & Biases) logging
+
+To enable the (experimental) wandb support, set `system.loggers.wandb.enable=true`, e.g.:
+
+```bash
+python launch.py --config configs/zero123.yaml --train --gpu 0 system.loggers.wandb.enable=true`
+```
+
+If you're using a corporate wandb server, you may first need to login to your wandb instance, e.g.:
+`wandb login --host=https://COMPANY_XYZ.wandb.io --relogin`
+
+By default the runs will have a random name, recorded in the `threestudio` project. You can override them to give a more descriptive name, e.g.:
+
+`python launch.py --config configs/zero123.yaml --train --gpu 0 system.loggers.wandb.enable=true system.loggers.wandb.name="zero123xl_accum;bs=4;lr=0.05"`
+
+## Contributing to threestudio
+
+- Fork the repository and create your branch from `main`.
+- Install development dependencies:
+
+```sh
+pip install -r requirements-dev.txt
+```
+
+- If you are using VSCode as the text editor: (1) Install `editorconfig` extension. (2) Set the default linter to mypy to enable static type checking. (3) Set the default formatter to black. You could either manually format the document or let the editor format the document each time it is saved by setting `"editor.formatOnSave": true`.
+
+- Run `pre-commit install` to install pre-commit hooks which will automatically format the files before commit.
+
+- Make changes to the code, update README and DOCUMENTATION if needed, and open a pull request.
+
+### Code Structure
+
+Here we just briefly introduce the code structure of this project. We will make more detailed documentation about this in the future.
+
+- All methods are implemented as a subclass of `BaseSystem` (in `systems/base.py`). There typically are six modules inside a system: geometry, material, background, renderer, guidance, and prompt_processor. All modules are subclass of `BaseModule` (in `utils/base.py`) except for guidance, and prompt_processor, which are subclass of `BaseObject` to prevent them from being treated as model parameters and better control their behavior in multi-GPU settings.
+- All systems, modules, and data modules have their configurations in their own dataclasses.
+- Base configurations for the whole project can be found in `utils/config.py`. In the `ExperimentConfig` dataclass, `data`, `system`, and module configurations under `system` are parsed to configurations of each class mentioned above. These configurations are strictly typed, which means you can only use defined properties in the dataclass and stick to the defined type of each property. This configuration paradigm (1) naturally supports default values for properties; (2) effectively prevents wrong assignments of these properties (say typos in the yaml file) or inappropriate usage at runtime.
+- This projects use both static and runtime type checking. For more details, see `utils/typing.py`.
+- To update anything of a module at each training step, simply make it inherit to `Updateable` (see `utils/base.py`). At the beginning of each iteration, an `Updateable` will update itself, and update all its attributes that are also `Updateable`. Note that subclasses of `BaseSystem`, `BaseModule` and `BaseObject` are by default inherited to `Updateable`.
+
+## Known Problems
+
+- Gradients of Vanilla MLP parameters are empty in AMP (temporarily fixed by disabling autocast).
+- FullyFused MLP may cause NaNs in 32 precision.
+
+## Credits
+
+threestudio is built on the following amazing open-source projects:
+
+- **[Lightning](https://github.com/Lightning-AI/lightning)** Framework for creating highly organized PyTorch code.
+- **[OmegaConf](https://github.com/omry/omegaconf)** Flexible Python configuration system.
+- **[NerfAcc](https://github.com/KAIR-BAIR/nerfacc)** Plug-and-play NeRF acceleration.
+
+The following repositories greatly inspire threestudio:
+
+- **[Stable-DreamFusion](https://github.com/ashawkey/stable-dreamfusion)**
+- **[Latent-NeRF](https://github.com/eladrich/latent-nerf)**
+- **[Score Jacobian Chaining](https://github.com/pals-ttic/sjc)**
+- **[Fantasia3D.unofficial](https://github.com/ashawkey/fantasia3d.unofficial)**
+
+Thanks to the maintainers of these projects for their contribution to the community!
+
+## Citing threestudio
+
+If you find threestudio helpful, please consider citing:
+
+```
+@Misc{threestudio2023,
+  author =       {Yuan-Chen Guo and Ying-Tian Liu and Ruizhi Shao and Christian Laforte and Vikram Voleti and Guan Luo and Chia-Hao Chen and Zi-Xin Zou and Chen Wang and Yan-Pei Cao and Song-Hai Zhang},
+  title =        {threestudio: A unified framework for 3D content generation},
+  howpublished = {\url{https://github.com/threestudio-project/threestudio}},
+  year =         {2023}
 }
 ```